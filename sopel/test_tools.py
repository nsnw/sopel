--- conflicted
+++ resolved
@@ -94,7 +94,6 @@
 
         self.memory['url_callbacks'][pattern] = callback
 
-<<<<<<< HEAD
     def unregister_url_callback(self, pattern):
         if isinstance(pattern, basestring):
             pattern = re.compile(pattern)
@@ -109,10 +108,6 @@
             match = regex.search(url)
             if match:
                 yield function, match
-=======
-    def _store(self, string, recipent=None, **kwargs):
-        self.output.append(string.strip())
->>>>>>> 25e64695
 
 
 class MockSopelWrapper(SopelWrapper):
